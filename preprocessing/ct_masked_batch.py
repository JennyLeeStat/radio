--- conflicted
+++ resolved
@@ -1287,16 +1287,8 @@
         elif mode == 'classification':
             feed_dict = self._unpack_clf(**kwargs)
         else:
-<<<<<<< HEAD
             logger.warning("Argument 'mode' must be one of following strings: "
                            + " ('segmentation', 'regression', 'classification') "
                            + "Nothing happend.")
             return None
-        return feed_dict
-=======
-            return self
-
-        self.targets = feed_dict['targets']
-        self.inputs = feed_dict['inputs']
-        return self
->>>>>>> ea53ba81
+        return feed_dict
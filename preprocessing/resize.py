"""
Module with auxillary
    jit-compiled functions
    for resize of
    DICOM-scans
"""

from numba import jit
import scipy.ndimage
from PIL import Image
import numpy as np


@jit(nogil=True)
<<<<<<< HEAD
def resize_scipy(patient, out_patient, res, order=3, res_factor=None, padding='edge'):   # pylint: disable=unused-argument
=======
def resize_patient_numba(patient, out_patient, res, shape=None, order=3,
                         res_factor=None, padding='edge', spacing=None):
>>>>>>> eedb733c
    """ Resize 3d-scan for one patient and put it into out_patient array.
            Resize engine is scipy.ndimage.interpolation.zoom
            If res_factor is supplied, use this arg for interpolation.
            O/w infer resize factor from out_patient.shape and then crop/pad
            resized array to shape=shape.

    Args
        patient: ndarray with patient data
        out_patient: ndarray, in which patient data
            after resize should be put
        res: out array for the whole batch
            not needed here, will be used later by post default
        order: order of interpolation
        res_factor: resize factor that has to used for the interpolation
            when not None, can yield array of shape != out_patient.shape.
            In this case crop/pad is used
        shape: needed here for correct work
        padding: mode of padding, can be any of the modes used by np.pad
    Return:
        tuple (res, out_patient.shape)

    * shape of resized array has to be inferred
        from out_patient
    """
<<<<<<< HEAD
    # resize-shape is inferred from out_patient
=======
    _ = spacing
    # an actual shape is inferred from out_patient
    _ = shape
>>>>>>> eedb733c
    shape = out_patient.shape

    # define resize factor, perform resizing and put the result into out_patient
    if res_factor is None:
        res_factor = np.array(out_patient.shape) / np.array(patient.shape)
        out_patient[:, :, :] = scipy.ndimage.interpolation.zoom(patient, res_factor,
                                                                order=order)
    else:
        out_patient[:, :, :] = to_shape((scipy.ndimage.interpolation.
                                         zoom(patient, res_factor, order=order)),
                                        shape=shape, padding=padding)


    # return out-array for the whole batch
    # and shape of out_patient
    return res, out_patient.shape

@jit(nogil=True)
def resize_pil(input_array, output_array, res, axes_pairs=None, shape_resize=None, padding='edge'):
    """ Resize 3d-scan for an item given by input_array and put the result in output_array.
            ...
    """
    # if axes_pairs not supplied, set the arg to two default axes pairs
    axes_pairs = ((0, 1), (1, 2)) if axes_pairs is None else axes_pairs

    # if shape is not supplied, infer it from output_array
    shape_resize = shape_resize if shape_resize is not None else output_array.shape

    if shape_resize == output_array.shape:
        for axes in axes_pairs:
            output_array[:, :, :] += _seq_resize(input_array, shape_resize, axes)
    else:
        for axes in axes_pairs:
            output_array[:, :, :] += to_shape(_seq_resize(input_array, shape_resize, axes), shape=output_array.shape,
                                              padding=padding)

    # normalize result of resize (average over resizes with different pairs of axes)
    output_array[:, :, :] /= len(axes_pairs)


@jit(nogil=True)
def _seq_resize(input_array, shape, axes):
    """ Calculates 3d-resize based on sequence of 2d-resizes performed on slices

    Args:
        input_array: 3d-array to be resized
        shape: shape of resizing, tuple/list/ndarray of len=3
        axes: tuple/ndarray/list of len=2 that contains axes that are used for slicing.
            E.g., output_array.shape = (sh0, sh1, sh2) and axes = (0, 1). We first loop over
            2d-slices [i, :, :] and reshape the input to shape = (input_array.shape[0], sh1, sh2).
            We then loop over slices [:, i, :] and reshape the result to shape = (sh0, sh1, sh2).
    Return:
        resized 3d-array
    """
    result = input_array

    # loop over axes
    for axis in axes:
        slice_shape = np.delete(shape, axis)
        result = _slice_and_resize(result, axis, slice_shape)

    return result

@jit(nogil=True)
def _slice_and_resize(input_array, axis, slice_shape):
    """ Slice 3d-array along the axis given by axis-arg and resize each slice to
            shape=slice_shape

        Args:
            input_array: 3d-array to be resized
            axis: axis along which slices are taken
            slice_shape: ndarray/tuple/list of len=2, shape of each slice after resize

        Return:
            3d-array in which each slice along chosen axis is resized
    """
    # init the resulting array
    result_shape = np.insert(np.array(slice_shape), axis, input_array.shape[axis])
    result = np.zeros(shape=result_shape)

    # invert slice shape for PIL.resize
    slice_shape = slice_shape[::-1]

    # loop over the axis given by axis
    for i in range(result.shape[axis]):
        slices = np.array([slice(None), slice(None), slice(None)])
        slices[axis] = i
        slices = tuple(slices)

        # resize the slice and put the result in result-array
        result[slices] = np.array(Image.fromarray(input_array[slices]).resize(slice_shape))

    return result


def to_shape(data, shape, padding):
    """ Crop/pad 3d-array of arbitrary shape s.t. it be a 3d-array
        of shape=shape

    Args:
        data: 3d-array for reshaping
        shape: needed shape, tuple/list/ndaray of len = 3
        padding: mode of padding, can be any of the modes used by np.pad
    Return:
        cropped and padded data
    """
    # calculate shapes discrepancy
    data_shape = np.asarray(data.shape)
    shape = np.asarray(shape)
    overshoot = data_shape - shape

    # calclate crop params and perform crop
    crop_dims = np.maximum(overshoot, 0)
    crop_first = crop_dims // 2
    crop_trailing = crop_dims - crop_first
    slices = [slice(first, dim_shape - trailing)
              for first, trailing, dim_shape in zip(crop_first, crop_trailing, data_shape)]
    data = data[slices]

    # calculate padding params and perform padding
    pad_dims = -np.minimum(overshoot, 0)
    pad_first = pad_dims // 2
    pad_trailing = pad_dims - pad_first
    pad_params = [(first, trailing)
                  for first, trailing in zip(pad_first, pad_trailing)]
    data = np.pad(data, pad_width=pad_params, mode=padding)

    # return cropped/padded array
    return data<|MERGE_RESOLUTION|>--- conflicted
+++ resolved
@@ -12,12 +12,7 @@
 
 
 @jit(nogil=True)
-<<<<<<< HEAD
 def resize_scipy(patient, out_patient, res, order=3, res_factor=None, padding='edge'):   # pylint: disable=unused-argument
-=======
-def resize_patient_numba(patient, out_patient, res, shape=None, order=3,
-                         res_factor=None, padding='edge', spacing=None):
->>>>>>> eedb733c
     """ Resize 3d-scan for one patient and put it into out_patient array.
             Resize engine is scipy.ndimage.interpolation.zoom
             If res_factor is supplied, use this arg for interpolation.
@@ -42,13 +37,7 @@
     * shape of resized array has to be inferred
         from out_patient
     """
-<<<<<<< HEAD
     # resize-shape is inferred from out_patient
-=======
-    _ = spacing
-    # an actual shape is inferred from out_patient
-    _ = shape
->>>>>>> eedb733c
     shape = out_patient.shape
 
     # define resize factor, perform resizing and put the result into out_patient

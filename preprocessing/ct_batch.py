--- conflicted
+++ resolved
@@ -1,9 +1,5 @@
-<<<<<<< HEAD
 # pylint: disable=undefined-variable
 # pylint: disable=no-member
-=======
-# pylint: disable=undefined-variable, no-member
->>>>>>> b19a8264
 """ contains Batch class for storing Ct-scans """
 
 import os
@@ -918,41 +914,6 @@
         Return:
             self
         """
-<<<<<<< HEAD
-        return resize_patient_numba
-
-    @action
-    @inbatch_parallel(init='_init_images', post='_post_default', target='nogil')
-    def rotate(self, degree, axes=(1, 2), **kwargs):
-        """ Rotate 3D images in batch on specific angle in plane.
-
-        Args:
-        - degree: float, degree of rotation;
-        - axes: tuple(int, int), plane of rotation specified by two axes;
-
-        Returns:
-        - ndarray(l, k, m), 3D rotated image;
-
-        *NOTE: zero padding automatically added after rotation;
-        """
-        return rotate_3D
-
-    @action
-    @inbatch_parallel(init='_init_images', post='_post_default', target='nogil')
-    def random_rotate(self, max_degree, axes=(1, 2), **kwargs):
-        """ Perform rotation of 3D image in batch on random angle.
-
-        Args:
-        - max_degree: float, maximum rotation angle;
-        - axes: tuple(int, int), plane of rotation specified by two axes;
-
-        Returns:
-        - ndarray(l, k, m), 3D rotated image;
-
-        *NOTE: zero padding automatically added after rotation;
-        """
-        return random_rotate_3D
-=======
         if method == 'scipy':
             args_resize = dict(patient=patient, out_patient=out_patient, res=res, order=order,
                                res_factor=res_factor, padding=padding)
@@ -961,7 +922,38 @@
             args_resize = dict(input_array=patient, output_array=out_patient, res=res, axes_pairs=axes_pairs,
                                resample=resample, shape_resize=shape_resize, padding=padding)
             return resize_pil(**args_resize)
->>>>>>> b19a8264
+
+    @action
+    @inbatch_parallel(init='_init_images', post='_post_default', target='nogil')
+    def rotate(self, degree, axes=(1, 2), **kwargs):
+        """ Rotate 3D images in batch on specific angle in plane.
+
+        Args:
+        - degree: float, degree of rotation;
+        - axes: tuple(int, int), plane of rotation specified by two axes;
+
+        Returns:
+        - ndarray(l, k, m), 3D rotated image;
+
+        *NOTE: zero padding automatically added after rotation;
+        """
+        return rotate_3D
+
+    @action
+    @inbatch_parallel(init='_init_images', post='_post_default', target='nogil')
+    def random_rotate(self, max_degree, axes=(1, 2), **kwargs):
+        """ Perform rotation of 3D image in batch on random angle.
+
+        Args:
+        - max_degree: float, maximum rotation angle;
+        - axes: tuple(int, int), plane of rotation specified by two axes;
+
+        Returns:
+        - ndarray(l, k, m), 3D rotated image;
+
+        *NOTE: zero padding automatically added after rotation;
+        """
+        return random_rotate_3D
 
     @action
     @inbatch_parallel(init='_init_images', post='_post_default', target='nogil', new_batch=True)

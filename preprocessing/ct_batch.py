# pylint: disable=too-many-arguments
# pylint: disable=undefined-variable
# pylint: disable=no-member
""" contains Batch class for storing Ct-scans """

import os
import random as rnd
import cloudpickle

import numpy as np
import aiofiles
import blosc
import dicom
import SimpleITK as sitk

from ..dataset import Batch, action, inbatch_parallel, any_action_failed, DatasetIndex

from .resize import resize_scipy, resize_pil
from .segment import calc_lung_mask_numba
from .mip import xip_fn_numba
from .flip import flip_patient_numba
from .crop import return_black_border_array as rbba
from .crop import make_central_crop
from .patches import get_patches_numba, assemble_patches, calc_padding_size
from .rotate import rotate_3D


AIR_HU = -2000
DARK_HU = -2000


class CTImagesBatch(Batch):  # pylint: disable=too-many-public-methods

    """ Class for storing batch of CT(computed tomography) 3d-scans.

    This class is derived from base class Batch defined in dataset submodule.


    Attrs:

        1. index: instance of dataset.Index class. Index is required as
           a first argument by __init__ method of base Batch class.
           Later it is used almost by every method that requires indexing.

        2. images: 3d-array of stacked scans along number_of_slices axis ("skyscraper")

        3. _bounds: 1d-array of bound-floors for each scan,
            has length = number of items in batch + 1

        4. spacing: 2d-array [number of items X 3] that contains spacing
           of each item (scan) along each axis.
           NOTE [z, y, x] order is used.

        5. origin: 2d-array [number of items X 3] that contains spacing
           of each item along each axis.
           NOTE [z, y, x] order is used.

    Properties:
        1. components: return tuple of string; each of strings reffers to
           an attribute of instance which would be considered as data component.
           NOTE: Implementation of this property is required by base class.


    Important methods:

        1. __init__(self, index):
           Basic initialization of images batch in accordance
           with Batch.__init__ given base class Batch.

        2. load(self, source, fmt, upper_bounds, src_blosc):
           Builds skyscraper of scans from either
           'dicom'|'raw'|'blosc'|'ndarray' and returns self.

           NOTE: this method uses async-await notation.

        2. resize(self, shape, order):
           Transforms the shape of all scans to a given shape('shape' argument).
           The kernel of this method is scipy.ndimage.interpolation.zoom function.

           NOTE: this function is can be executed in parallel via multithreading.

        3. unify_spacing(self, spacing, shape):
           Resizes each scan so that its spacing changed to supplied spacing,
           then crop/pad each scan to supplied shape.

        4. dump(self, format, dst)
           Creates a dump of the batch in the path-folder and returns self.

           NOTE: as of 06.07.2017, only format='blosc' is supported.
           NOTE: this method uses async-await notation.

        5. calc_lungs_mask(self, erosion_radius=7)
           Returns binary-mask for lungs segmentation;
           the larger erosion_radius the lesser the resulting lungs will be.
           NOTE: returns mask, not self.

        6. segment(self, erosion_radius=2)
           This method uses mask from calc_lungs_mask()
           that is, sets to hu = -2000 of pixels outside mask
           and returns self.

           NOTE: segment can be applied only before normalize_hu
           and to batch that contains scans for whole patients.

        7. flip(self)
           Inverts slices corresponding to each scan,
           but does not change the order of scans.
           NOTE: changes self inplace, returns self

        7. normalize_hu(self, min_hu=-1000, max_hu=400):
           Normalizes hu-densities to interval [0, 255]
           trims hu's outside range [min_hu, max_hu] and
           then scales to [0, 255]. After that assigns result to self.images.
           NOTE: changes self inplace, returns self.

    """

    def __init__(self, index, *args, **kwargs):
        """
        common part of initialization from all formats:
            -execution of Batch construction
            -initialization of all attrs
            -creation of empty lists and arrays

        Args:
            index: index of type DatasetIndex
        """

        super().__init__(index, *args, **kwargs)

        # init all attrs
        self.images = None
        self._bounds = None
        self.origin = None
        self.spacing = None
        self._init_data()

        self._crop_centers = np.array([], dtype=np.int32)
        self._crop_sizes = np.array([], dtype=np.int32)

    @property
    def components(self):
        """ Components-property. See doc of base batch from dataset for information.
                In short, these are names for components of tuple returned from __getitem__.
        """
        return 'images', 'spacing', 'origin'

    def _init_data(self, source=None, bounds=None, origin=None, spacing=None):
        """ Initialize images, _bounds, _crop_centers, _crop_sizes atteributes.

        This method is called inside __init__ and some other methods
        and used as initializer of batch inner structures.

        Args:
        - source: ndarray(n_patients * k, l, m) or None(default) that will be used
        as self.images
        - bounds: ndarray(n_patients, dtype=np.int) or None(default) that will be
        uses as self._bounds;
        - origin: ndarray(n_patients, 3) or None(default) that will be used as
        self.origin attribute representing patients origins in world coordinate
        system. None value will be converted to zero-array.
        - spacing: ndarray(n_patients, 3) or None(default) that will be used as
        self.spacing attribute representing patients spacings in world coordinate
        system. None value will be converted to ones-array.
        """
        self.images = source
        self._bounds = bounds if bounds is not None else np.array([], dtype='int')
        self.origin = origin if origin is not None else np.zeros((len(self), 3))
        self.spacing = spacing if spacing is not None else np.ones((len(self), 3))

    @classmethod
    def split(cls, batch, batch_size):
        """ Split batch in two batches of lens=(batch_size, len(batch) - batch_size)

        Args:
            batch: batch to be splitted
            batch_size: len of first half. If batch_size >= len(batch), return None instead
                of a second batch

        Return:
            (first_half, second_half)

        NOTE: the method does not change the structure of batch.index. Indices of created
            batches are simply subsets of batch.index.
        """
        if batch_size == 0:
            return (None, batch)

        if batch_size >= len(batch):
            return (batch, None)

        # form indices for both batches
        size_first, _ = batch_size, len(batch) - batch_size
        ix_first = batch.index.create_subset(batch.indices[:size_first])
        ix_second = batch.index.create_subset(batch.indices[size_first:])

    # init batches
        batches = cls(ix_first), cls(ix_second)

        # put non-None components in batch-parts
        for batch_part in batches:
            for component in batch.components:
                if getattr(batch, component) is not None:
                    comps = []
                    for ix in batch_part.indices:
                        # get component for a specific item defined by ix and put into the list
                        comp_pos = batch.get_pos(None, component, ix)
                        comp = getattr(batch, component)[comp_pos]
                        comps.append(comp)

                    # set the component for the whole batch-part
                    source = np.concatenate(comps)
                    setattr(batch_part, component, source)
                else:
                    setattr(batch_part, component, None)

        # set _bounds attrs if filled in batch
        if len(batch._bounds) >= 2:  # pylint: disable=protected-access
            for batch_part in batches:
                n_slices = []
                for ix in batch_part.indices:
                    ix_pos_initial = batch.index.get_pos(ix)
                    n_slices.append(batch.upper_bounds[ix_pos_initial]
                                    - batch.lower_bounds[ix_pos_initial])

                # update _bounds in new batches
                batch_part._bounds = np.cumsum([0] + n_slices, dtype=np.int)  # pylint: disable=protected-access

        return batches

    @classmethod
    def concat(cls, batches):
        """ Concatenate several batches in one large batch. Assume that
                the same components are filled in all supplied batches.

        Args:
            batches: sequence of batches to be concatenated

        Return:
            large batch with len = sum of lens of batches

        NOTE: batches' index is dropped. New large batch has new np-arange
            index
        NOTE: None-entries or batches of len=0 can be included in the list of batches.
            They are simply dropped
        """
        # leave only non-empty batches
        batches = [batch for batch in batches if batch is not None]
        batches = [batch for batch in batches if len(batch) > 0]

        if len(batches) == 0:
            return None

        # create index for the large batch and init batch
        ixbatch = DatasetIndex(np.arange(np.sum([len(batch) for batch in batches])))
        large_batch = cls(ixbatch)

        # set non-none components in the large batch
        for component in batches[0].components:
            comps = None
            if getattr(batches[0], component) is not None:
                comps = np.concatenate([getattr(batch, component) for batch in batches])
            setattr(large_batch, component, comps)

        # set _bounds-attr in large batch
        n_slices = np.zeros(shape=len(large_batch))
        ctr = 0
        for batch in batches:
            n_slices[ctr: ctr + len(batch)] = batch.upper_bounds - batch.lower_bounds
            ctr += len(batch)

        large_batch._bounds = np.cumsum(np.insert(n_slices, 0, 0), dtype=np.int)  # pylint: disable=protected-access
        return large_batch

    @classmethod
    def merge(cls, batches, batch_size=None):
        """ Concatenate list of batches and then split the result in two batches of sizes
                (batch_size, sum(lens of batches) - batch_size)

        Args:
            batches: list of batches
            batch_size: size of first resulting batch

        Return:
            (new_batch, rest_batch)

        NOTE: we perform split(of middle-batch) and then two concats
        because of speed considerations;
        even though the code is slightly lengthier
        than it'd be if the order was concat->split.
        """
        if batch_size is None:
            return (cls.concat(batches), None)
<<<<<<< HEAD

=======
>>>>>>> 66e68411
        if np.sum([len(batch) for batch in batches]) <= batch_size:
            return (cls.concat(batches), None)

        # find a batch that needs to be splitted (middle batch)
        cum_len = 0
        middle = None
        middle_pos = None
        for pos, batch in enumerate(batches):
            cum_len += len(batch)
            if cum_len >= batch_size:
                middle = batch
                middle_pos = pos
                break

        # split middle batch
        left_middle, right_middle = cls.split(middle, len(middle) - cum_len + batch_size)

        # form merged and rest-batches
        merged = cls.concat(batches[:middle_pos] + [left_middle])
        rest = cls.concat([right_middle] + batches[middle_pos + 1:])

        return merged, rest

    @action
    def load(self, fmt='dicom', source=None, bounds=None,  # pylint: disable=arguments-differ
             origin=None, spacing=None, src_blosc=None):
        """ Load 3d scans-data in batch.

        Args:
            fmt: type of data. Can be 'dicom'|'blosc'|'raw'|'ndarray'
            source: source array with skyscraper, needed iff fmt = 'ndarray'
            bounds: bound floors for patients. Needed iff fmt='ndarray'
            origin: ndarray [len(bounds) X 3] with world coords of each patient's
                starting pixels. Needed only if fmt='ndarray'
            spacing: ndarray [len(bounds) X 3] with spacings of patients.
                Needed only if fmt='ndarray'
            src_blosc: list/tuple/string with component(s) of batch
                that should be loaded from blosc.
                Needed only if fmt='blosc'. If None, all components are loaded.

        Return:
            self

        Dicom example:

            # initialize batch for storing batch of 3 patients
            # with following IDs
            index = FilesIndex(path="/some/path/*.dcm", no_ext=True)
            batch = CTImagesBatch(index)
            batch.load(fmt='dicom')

        Ndarray example:
            # source_array stores a batch (concatted 3d-scans, skyscraper)
            # say, ndarray with shape (400, 256, 256)

            # bounds stores ndarray of last floors for each patient
            # say, source_ubounds = np.asarray([0, 100, 400])
            batch.load(source=source_array, fmt='ndarray', bounds=bounds)

        """
        # if ndarray
        if fmt == 'ndarray':
            self._init_data(source, bounds, origin, spacing)
        elif fmt == 'dicom':
            self._load_dicom()              # pylint: disable=no-value-for-parameter
        elif fmt == 'blosc':
            src_blosc = self.components if src_blosc is None else src_blosc
            # convert src_blosc to iterable 1d-array
            src_blosc = np.asarray(src_blosc).reshape(-1)
            self._load_blosc(src=src_blosc)              # pylint: disable=no-value-for-parameter
        elif fmt == 'raw':
            self._load_raw()                # pylint: disable=no-value-for-parameter
        else:
            raise TypeError("Incorrect type of batch source")
        return self

    @inbatch_parallel(init='indices', post='_post_default', target='threads')
    def _load_dicom(self, patient_id, *args, **kwargs):
        """
        Read, prepare and put stacked 3d-scans in an array
            return the array

        args:
            patient_id - index of patient from batch, whose scans we need to
            stack

        Important operations performed here:
         - conversion to hu using meta from dicom-scans
        """
        # put 2d-scans for each patient in a list
        patient_folder = self.index.get_fullpath(patient_id)
        list_of_dicoms = [dicom.read_file(os.path.join(patient_folder, s))
                          for s in os.listdir(patient_folder)]

        list_of_dicoms.sort(key=lambda x: int(x.ImagePositionPatient[2]), reverse=True)
        intercept_pat = list_of_dicoms[0].RescaleIntercept
        slope_pat = list_of_dicoms[0].RescaleSlope

        patient_data = np.stack([s.pixel_array for s in list_of_dicoms]).astype(np.int16)

        patient_data[patient_data == AIR_HU] = 0

        # perform conversion to HU
        if slope_pat != 1:
            patient_data = slope_pat * patient_data.astype(np.float64)
            patient_data = patient_data.astype(np.int16)

        patient_data += np.int16(intercept_pat)
        return patient_data

    def _preload_shapes(self):
        """ Read shapes of scans dumped with blosc, update
                self._bounds. The method is used in _init_load_blosc.

            Args:
                __
            Return:
                y, x - components of scan-shape
        """
        shapes = np.zeros((len(self), 3), dtype=np.int)
        for ix in self.indices:
            filename = os.path.join(self.index.get_fullpath(ix), 'images_shape.cpkl')
            ix_pos = self._get_verified_pos(ix)

            # read shape and put it into shapes
            with open(filename, 'rb') as file:
                shapes[ix_pos, :] = cloudpickle.load(file)

        # update bounds of items
        self._bounds = np.cumsum(np.insert(shapes[:, 0], 0, 0), dtype=np.int)

        # return shape of slices
        return shapes[0, 1], shapes[0, 2]

    def _init_load_blosc(self, **kwargs):
        """ Init-func for load from blosc.

        Args:
            src: iterable of components that need to be loaded
        Return
            list of ids of batch-items
        """
        # set images-component to 3d-array of zeroes if the component is to be updated
        if 'images' in kwargs['src']:
            slice_shape = self._preload_shapes()
            skysc_shape = (self._bounds[-1], ) + slice_shape
            self.images = np.zeros(skysc_shape)

        return self.indices

    @inbatch_parallel(init='_init_load_blosc', post='_post_default', target='async', update=False)
    async def _load_blosc(self, patient_id, *args, **kwargs):
        """
        Read, prepare scans from blosc and put them into the right place in the
            skyscraper

        Args:
            patient_id: index of patient from batch, whose scans we need to
                stack
            src: components of data that should be loaded into self,
                1d-array

            *no conversion to hu here
        """

        for source in kwargs['src']:
            # set correct extension for each component and choose a tool
            # for debyting it
            if source in ['spacing', 'origin']:
                ext = '.cpkl'
                unpacker = cloudpickle.loads
            else:
                ext = '.blk'
                unpacker = blosc.unpack_array

            comp_path = os.path.join(self.index.get_fullpath(patient_id), source + ext)

            # read the component
            async with aiofiles.open(comp_path, mode='rb') as file:
                byted = await file.read()

            # de-byte it with the chosen tool
            component = unpacker(byted)

            # update needed slice(s) of component
            comp_pos = self.get_pos(None, source, patient_id)
            getattr(self, source)[comp_pos] = component

        return None

    def _load_raw(self, **kwargs):        # pylint: disable=unused-argument
        """ Load scans from .raw (.mhd)

            *NOTE1: no conversion to hu here (assume densities are already in hu)
            *NOTE2: no multithreading here, as SimpleITK (sitk)-library does not seem
                to work correcly with multithreading
        """
        list_of_arrs = []
        for patient_id in self.indices:
            raw_data = sitk.ReadImage(self.index.get_fullpath(patient_id))
            patient_pos = self.index.get_pos(patient_id)
            list_of_arrs.append(sitk.GetArrayFromImage(raw_data))

            # *.mhd files contain information about scans' origin and spacing;
            # however the order of axes there is inversed:
            # so, we just need to reverse arrays with spacing and origin.
            self.origin[patient_pos, :] = np.array(raw_data.GetOrigin())[::-1]
            self.spacing[patient_pos, :] = np.array(raw_data.GetSpacing())[::-1]

        new_data = np.concatenate(list_of_arrs, axis=0)
        new_bounds = np.cumsum(np.array([len(a) for a in [[]] + list_of_arrs]))
        self.images = new_data
        self._bounds = new_bounds
        return self

    @staticmethod
    async def dump_data(data_items, folder):
        """ Dump data that is contained in data_items on disk in
                specified folder

        Args:
            data_items: dict of data items for dump in form item_name.ext: item
                (e.g.: {'images.blk': scans, 'mask.blk': mask, 'spacing.cpkl': spacing})
            folder: folder to dump data-items in

        Return:
            ____

        *NOTE: depending on supplied format, each data-item will be either
            cloudpickle-serialized (if .cpkl) or blosc-packed (if .blk)
        """

        # create directory if does not exist
        if not os.path.exists(folder):
            os.makedirs(folder)

        # infer extension of each item, serialize/blosc-pack and dump the item
        for filename, data in data_items.items():
            ext = filename.split('.')[-1]
            if ext == 'blk':
                byted = blosc.pack_array(data, cname='zstd', clevel=1)
            elif ext == 'cpkl':
                byted = cloudpickle.dumps(data)
            async with aiofiles.open(os.path.join(folder, filename),
                                     mode='wb') as file:
                _ = await file.write(byted)

        return None

    @action
    @inbatch_parallel(init='indices', post='_post_default', target='async', update=False)
    async def dump(self, patient, dst, src=None, fmt='blosc'):
        """ Dump scans data (3d-array) on specified path in specified format

        Args:
            dst: general folder in which all patients' data should be put
            src: component(s) that we need to dump (smth iterable or string). If not
                supplied, dump all components + shapes of scans
            fmt: format of dump. Currently only blosc-format is supported;
                in this case folder for each patient is created, patient's data
                is put into images.blk, attributes are put into files attr_name.cpkl
                (e.g., spacing.cpkl)

        example:
            # initialize batch and load data
            ind = ['1ae34g90', '3hf82s76']
            batch = CTImagesBatch(ind)
            batch.load(...)
            batch.dump(dst='./data/blosc_preprocessed')
            # the command above creates files

            # ./data/blosc_preprocessed/1ae34g90/images.blk
            # ./data/blosc_preprocessed/1ae34g90/spacing.cpkl
            # ./data/blosc_preprocessed/1ae34g90/origin.cpkl
            # ./data/blosc_preprocessed/1ae34g90/shape.cpkl

            # ./data/blosc_preprocessed/3hf82s76/images.blk
            # ./data/blosc_preprocessed/1ae34g90/spacing.cpkl
            # ./data/blosc_preprocessed/3hf82s76/origin.cpkl
            # ./data/blosc_preprocessed/1ae34g90/shape.cpkl
        """
        # if src is not supplied, dump all components and shapes
        if src is None:
            src = self.components + ('images_shape', )

        if fmt != 'blosc':
            raise NotImplementedError('Dump to {} is not implemented yet'.format(fmt))

        # convert src to iterable 1d-array
        src = np.asarray(src).reshape(-1)
        data_items = dict()

        # whenever images are to be dumped, shape should also be dumped
        if 'images' in src and 'images_shape' not in src:
            src = tuple(src) + ('images_shape', )

        # set correct extension to each component and add it to items-dict
        for source in list(src):
            if source in ['spacing', 'origin', 'images_shape']:
                ext = '.cpkl'
            else:
                ext = '.blk'
            # determine position in data of source-component for the patient
            comp_pos = self.get_pos(None, source, patient)
            data_items.update({source + ext: getattr(self, source)[comp_pos]})

        # set patient-specific folder
        folder = os.path.join(dst, patient)

        return await self.dump_data(data_items, folder)

    def get_pos(self, data, component, index):
        """ Return a posiiton of a component in data for a given index

        *NOTE: this is an overload of get_pos from base Batch-class,
            see corresponding docstring for detailed explanation.
        """
        if data is None:
            ind_pos = self._get_verified_pos(index)
            if component == 'images':
                return slice(self.lower_bounds[ind_pos], self.upper_bounds[ind_pos])
            else:
                return slice(ind_pos, ind_pos + 1)
        else:
            return index

    def _get_verified_pos(self, index):
        """Get verified position of patient in batch by index.

        Firstly, check if index is instance of str or int. If int
        then it is supposed that index represents patient's position in Batch.
        If fetched position is out of bounds then Exception is generated.
        If str then position of patient is fetched.

        Args:
            index: can be either position of patient in self.images
                or index from self.index

        Return:
            if supplied index is int, return supplied number,
            o/w return the position of patient with supplied index
        """
        if isinstance(index, int):
            if index < len(self) and index >= 0:
                pos = index
            else:
                raise IndexError("Index is out of range")
        else:
            pos = self.index.get_pos(index)
        return pos

    @property
    def images_shape(self):
        """Get CTImages shapes for all patients in CTImagesBatch.

        This property returns ndarray(n_patients, 3) containing
        shapes of data for each patient(first dimension).
        """
        shapes = np.zeros((len(self), 3), dtype=np.int)
        shapes[:, 0] = self.upper_bounds - self.lower_bounds
        shapes[:, 1], shapes[:, 2] = self.slice_shape
        return shapes

    @property
    def lower_bounds(self):
        """Get lower bounds of patients data in CTImagesBatch.

        This property returns ndarray(n_patients,) containing
        lower bounds of patients data along z-axis.
        """
        return self._bounds[:-1]

    @property
    def upper_bounds(self):
        """Get upper bounds of patients data in CTImagesBatch.

        This property returns ndarray(n_patients,) containing
        upper bounds of patients data along z-axis.
        """
        return self._bounds[1:]

    @property
    def slice_shape(self):
        """Get shape of slice in yx-plane.

        This property returns ndarray(2,) containing shape of scan slice
        in yx-plane.
        """
        return np.asarray(self.images.shape[1:])

    def rescale(self, new_shape):
        """Rescale patients' spacing parameter after resise.

        This method recomputes spacing values
        for patients' data stored in CTImagesBatch after resize operation.

        Args:
        - new_shape: new shape of single patient data array, supposed to be
        np.array([j, k, l], dtype=np.int) where j, k, l -- sizes of
        single patient data array along z, y, x correspondingly;
        Return:
        - new_spacing: ndarray(n_patients, 3) with spacing values for each
        patient along z, y, x axes.
        """
        return (self.spacing * self.images_shape) / new_shape

    def _post_default(self, list_of_arrs, update=True, new_batch=False, **kwargs):
        """
        gatherer of outputs of different workers
            assumes that output of each worker corresponds to patient data
        """
        if any_action_failed(list_of_arrs):
            raise ValueError("Failed while parallelizing")

        res = self
        if update:
            new_data = np.concatenate(list_of_arrs, axis=0)
            new_bounds = np.cumsum(np.array([len(a) for a in [[]] + list_of_arrs]))
            params = dict(source=new_data, bounds=new_bounds,
                          origin=self.origin, spacing=self.spacing)
            if new_batch:
                batch = type(self)(self.index)
                batch.load(fmt='ndarray', **params)
                res = batch
            else:
                self._init_data(**params)
        return res

    def _post_components(self, list_of_dicts, **kwargs):
        """ Gather outputs of different workers, update self. Assume each
                output corresponds to a scan (one batch item) and is a dict of format
                {component: what_should_be_put_into_component}.

            Return:
                self
        """
        if any_action_failed(list_of_dicts):
            raise ValueError("Failed while parallelizing")

        # if images is in dict, update bounds
        if 'images' in list_of_dicts[0]:
            list_of_images = [worker_res['images'] for worker_res in list_of_dicts]
            new_bounds = np.cumsum(np.array([len(a) for a in [[]] + list_of_images]))
            new_data = np.concatenate(list_of_images, axis=0)
            params = dict(source=new_data, bounds=new_bounds,
                          origin=self.origin, spacing=self.spacing)
            self._init_data(**params)

        # loop over other components that we need to update
        for component in list_of_dicts[0]:
            if component == 'images':
                pass
            else:
                # concatenate comps-outputs for different scans and update self
                list_of_component = [worker_res[component] for worker_res in list_of_dicts]
                new_comp = np.concatenate(list_of_component, axis=0)
                setattr(self, component, new_comp)

        return self

    def _init_images(self, **kwargs):
        return [self.get(patient_id, 'images') for patient_id in self.indices]

    def _post_crop(self, list_of_arrs, **kwargs):
        # TODO: check for errors
        crop_array = np.array(list_of_arrs)
        self._crop_centers = crop_array[:, :, 2]
        self._crop_sizes = crop_array[:, :, : 2]

    def _init_rebuild(self, **kwargs):
        """ Args-fetcher for parallelization using inbatch-parallel, used when 'images'-attr
                is rebuild from scratch.
        Args:
            shape: if supplied, assume that images-component will be of this shape
                in the result of action execution
            spacing: if supplied, assume that unify_spacing is performed

        Return:
            list of arg-dicts for different workers
        """
        if 'shape' in kwargs:
            num_slices, y, x = kwargs['shape']
            new_bounds = num_slices * np.arange(len(self) + 1)
            new_data = np.zeros((num_slices * len(self), y, x))
        else:
            new_bounds = self._bounds
            new_data = np.zeros_like(self.images)

        all_args = []
        for i in range(len(self)):
            out_patient = new_data[new_bounds[i]: new_bounds[i + 1], :, :]
            item_args = {'patient': self.get(i, 'images'),
                         'out_patient': out_patient,
                         'res': new_data}

            # for unify_spacing
            if 'spacing' in kwargs:
                shape_after_resize = (self.images_shape * self.spacing
                                      / np.asarray(kwargs['spacing']))
                shape_after_resize = np.rint(shape_after_resize).astype(np.int)
                item_args['res_factor'] = self.spacing[i, :] / np.array(kwargs['spacing'])
                item_args['shape_resize'] = shape_after_resize[i, :]

            all_args += [item_args]

        return all_args

    def _post_rebuild(self, all_outputs, new_batch=False, **kwargs):
        """ Gather outputs of different workers for actions, which
                require complete rebuild of images-comp.

        Args:
            all_outputs: list of workers' outputs. Each item is given by tuple
                (ref on new images-comp for whole batch, specific scan's shape)
            new_batch: if True, returns new batch with data agregated
                from all_ouputs. O/w changes self.
        """
        if any_action_failed(all_outputs):
            raise ValueError("Failed while parallelizing")

        new_bounds = np.cumsum([patient_shape[0] for _, patient_shape
                                in [[0, (0, )]] + all_outputs])
        # each worker returns the same ref to the whole res array
        new_data, _ = all_outputs[0]

        # recalculate new_attrs of a batch

        # for resize/unify_spacing: if shape is supplied, assume post
        # is for resize or unify_spacing
        if 'shape' in kwargs:
            new_spacing = self.rescale(kwargs['shape'])
        else:
            new_spacing = self.spacing

        # for unify_spacing: if spacing is supplied, assume post
        # is for unify_spacing
        if 'spacing' in kwargs:
            # recalculate origin, spacing
            shape_after_resize = np.rint(self.images_shape * self.spacing
                                         / np.asarray(kwargs['spacing']))
            overshoot = shape_after_resize - np.asarray(kwargs['shape'])
            new_spacing = self.rescale(new_shape=shape_after_resize)
            new_origin = self.origin + new_spacing * (overshoot // 2)
        else:
            new_origin = self.origin

        # build/update batch with new data and attrs
        params = dict(source=new_data, bounds=new_bounds,
                      origin=new_origin, spacing=new_spacing)
        if new_batch:
            batch_res = type(self)(self.index)
            batch_res.load(fmt='ndarray', **params)
            return batch_res
        else:
            self._init_data(**params)
            return self

    @property
    def crop_centers(self):
        """
        returns centers of crop for all scans
        """
        if not self._crop_centers:
            self._crop_params_patients()
        return self._crop_centers

    @property
    def crop_sizes(self):
        """
        returns window sizes for crops
        """
        if not self._crop_sizes:
            self._crop_params_patients()
        return self._crop_sizes

    @inbatch_parallel(init='_init_images', post='_post_crop', target='nogil')
    def _crop_params_patients(self, *args, **kwargs):
        """
        calculate params for crop, calling return_black_border_array
        """
        return rbba

    @action
    @inbatch_parallel(init='_init_rebuild', post='_post_rebuild', target='threads')
    def resize(self, patient, out_patient, res, shape=(128, 256, 256), method='pil-simd',
               axes_pairs=None, resample=None, order=3, *args, **kwargs):
        """ Resize (change shape of) each CT-scan in the batch.
                When called from a batch, changes this batch.
        Args:
            shape: needed shape after resize in order z, y, x.
                NOTE: the order of axes in images is z, y, x. That is,
                shape of each scan after resize is (shape[0], shape[1], shape[2])
            method: interpolation package to be used. Can be either 'pil-simd'
                or 'scipy'. Pil-simd ensures better quality and speed on configurations
                with average number of cores. On the contrary, scipy is better scaled and
                can show better performance on systems with large number of cores
            axes_pairs: pairs of axes that will be used for performing pil-simd resize.
                If None, set to ((0, 1), (1, 2)). In general, this arg has to be
                a list/tuple of tuples of len=2 (pairs). The more pairs one uses,
                the more precise will be the result (while computation will take more time).
                Min number of pairs to use is 1, while at max there can be 3 * 2 = 6 pairs.
            resample: filter of pil-simd resize. By default set to bilinear. Can be any of filters
                supported by PIL.Image.
            order: the order of scipy-interpolation (<= 5)
                large value improves precision, but slows down the computaion.
        Return:
            self
        example:
            shape = (128, 256, 256)
            Batch = Batch.resize(shape=shape, order=2, method='scipy')
            Bacch = Batch.resize(shape=shape, resample=PIL.Image.BILINEAR)
        """
        if method == 'scipy':
            args_resize = dict(patient=patient, out_patient=out_patient, res=res, order=order)
            return resize_scipy(**args_resize)
        elif method == 'pil-simd':
            args_resize = dict(input_array=patient, output_array=out_patient,
                               res=res, axes_pairs=axes_pairs, resample=resample)
            return resize_pil(**args_resize)

    @action
    @inbatch_parallel(init='_init_rebuild', post='_post_rebuild', target='threads')
    def unify_spacing(self, patient, out_patient, res, res_factor,
                      shape_resize, spacing=(1, 1, 1), shape=(128, 256, 256),
                      method='pil-simd', order=3, padding='edge', axes_pairs=None,
                      resample=None, *args, **kwargs):
        """ Unify spacing of all patients using resize, then crop/pad resized array
                to supplied shape.
        Args:
            spacing: needed spacing in mm
            shape: needed shape after crop/pad
            method: interpolation package to be used for resize ('pil-simd' | resize). See doc of
                CTImagesBatch.resize for more information
            order: order of scipy-interpolation (<=5)
            padding: mode of padding, any of those supported by np.pad
            axes_pairs: pairs of axes that will be used for performing pil-simd resize
            resample: filter of pil-simd resize

            NOTE: see doc of CTImagesBatch.resize for more info about methods' params.
        Return:
            self
        """
        if method == 'scipy':
            args_resize = dict(patient=patient, out_patient=out_patient,
                               res=res, order=order, res_factor=res_factor, padding=padding)
            return resize_scipy(**args_resize)
        elif method == 'pil-simd':
            args_resize = dict(input_array=patient, output_array=out_patient,
                               res=res, axes_pairs=axes_pairs, resample=resample,
                               shape_resize=shape_resize, padding=padding)
            return resize_pil(**args_resize)

    @action
    @inbatch_parallel(init='indices', post='_post_default', update=False, target='threads')
    def rotate(self, index, angle, components='images', axes=(1, 2), random=True, **kwargs):
        """ Rotate 3D images in batch on specific angle in plane.

        Args:
        - angle: float, degree of rotation;
        - axes: tuple(int, int), plane of rotation specified by two axes;
        - random: bool, if True then degree specifies maximum angle of rotation;

        Returns:
        - ndarray(l, k, m), 3D rotated image;

        *NOTE: zero padding automatically added after rotation;
        """
        if not isinstance(components, (tuple, list)):
            _components = (components, )
        if random:
            _angle = rnd.rand() * angle
        for comp in _components:
            data = self.get(index, comp)
            rotate_3D(data, _angle, axes)

    @action
    @inbatch_parallel(init='_init_images', post='_post_default', target='nogil', new_batch=True)
    def make_xip(self, step=2, depth=10, func='max', projection='axial', *args, **kwargs):
        """
        This function takes 3d picture represented by np.ndarray image,
        start position for 0-axis index, stop position for 0-axis index,
        step parameter which represents the step across 0-axis and, finally,
        depth parameter which is associated with the depth of slices across
        0-axis made on each step for computing MEAN, MAX, MIN
        depending on func argument.
        Possible values for func are 'max', 'min' and 'avg'.
        Notice that 0-axis in this annotation is defined in accordance with
        projection argument which may take the following values: 'axial',
        'coroanal', 'sagital'.
        Suppose that input 3d-picture has axis associations [z, x, y], then
        axial projection doesn't change the order of axis and 0-axis will
        be correspond to 0-axis of the input array.
        However in case of 'coronal' and 'sagital' projections the source tensor
        axises will be transposed as [x, z, y] and [y, z, x]
        for 'coronal' and 'sagital' projections correspondingly.
        """
        return xip_fn_numba(func, projection, step, depth)

    @inbatch_parallel(init='_init_rebuild', post='_post_rebuild', target='nogil', new_batch=True)
    def calc_lung_mask(self, *args, **kwargs):     # pylint: disable=unused-argument, no-self-use
        """ Return a mask for lungs """
        return calc_lung_mask_numba

    @action
    def segment(self, erosion_radius=2):
        """
        lungs segmenting function
            changes self

        sets hu of every pixes outside lungs
            to DARK_HU

        example:
            batch = batch.segment(erosion_radius=4, num_threads=20)
        """
        # get mask with specified params, apply it to scans
        mask_batch = self.calc_lung_mask(erosion_radius=erosion_radius)
        lungs_mask = mask_batch.images
        self.images *= lungs_mask

        # reverse the mask and set not-lungs to DARK_HU
        result_mask = 1 - lungs_mask
        result_mask *= DARK_HU

        self.images += result_mask

        return self

    @action
    def central_crop(self, crop_size, **kwargs):
        """ Make crop with given size from center of images.

        Args:
        - crop_size: tuple(int, int, int), size of crop;
        """
        crop_size = np.asarray(crop_size)
        crop_halfsize = np.rint(crop_size / 2)
        img_shapes = [np.asarray(self.get(i, 'images').shape) for i in range(len(self))]
        if any(np.any(shape < crop_size) for shape in img_shapes):
            raise ValueError("Crop size must be smaller than size of inner 3D images")

        cropped_images = []
        for i in range(len(self)):
            image = self.get(i, 'images')
            cropped_images.append(make_central_crop(image, crop_size))

        self._bounds = np.cumsum([0] + [crop_size[0]] * len(self))
        self.images = np.concatenate(cropped_images, axis=0)
        self.origin = self.origin + self.spacing * crop_halfsize
        return self

    def get_patches(self, patch_shape, stride, padding='edge', data_attr='images'):
        """ Extract patches of size patch_shape with specified
                stride

        Args:
            patch_shape: tuple/list/ndarray of len=3 with needed
                patch shape
            stride: tuple/list/ndarray of len=3 with stride that we
                use to slide over each patient's data
            padding: type of padding (see doc of np.pad for available types)
                say, 3.6 windows of size=patch_shape with stride
                can be exracted from each patient's data.
                Then data will be padded s.t. 4 windows can be extracted
            data_attr: name of attribute where the data is stored
                images by default

        Return:
            4d-ndaray of patches; first dimension enumerates patches

        *NOTE: the shape of all patients is assumed to be the same.
        """

        patch_shape, stride = np.asarray(patch_shape), np.asarray(stride)
        img_shape = self.images_shape[0]
        data_4d = np.reshape(getattr(self, data_attr), (-1, ) + tuple(img_shape))

        # add padding if necessary
        pad_width = calc_padding_size(img_shape, patch_shape, stride)
        if pad_width is not None:
            data_padded = np.pad(data_4d, pad_width, mode=padding)
        else:
            data_padded = data_4d

        # init tensor with patches
        num_sections = (np.asarray(data_padded.shape[1:]) - patch_shape) // stride + 1
        patches = np.zeros(shape=(len(self), np.prod(num_sections)) + tuple(patch_shape))

        # put patches into the tensor
        fake = np.zeros(len(self))
        get_patches_numba(data_padded, patch_shape, stride, patches, fake)
        patches = np.reshape(patches, (len(self) * np.prod(num_sections), ) + tuple(patch_shape))
        return patches

    def load_from_patches(self, patches, stride, scan_shape, data_attr='images'):
        """ Assemble skyscraper from 4d-array of patches and
                put it into data_attr-attribute of batch

        Args:
            patches: 4d-array of patches, first dim enumerates patches
                others are spatial in order (z, y, x)
            scan_shape: tuple/ndarray/list of len=3 with shape of scan-array
                patches are assembled into; order of axis is (z, y, x)
            stride: tuple/ndarray/list of len=3 with stride with which
                patches are put into data_attr;
                if stride != patch shape, averaging over overlapping regions
                    is used
            data_attr: the name of attribute, the assembled skyscraper should
                be put into
            *NOTE: scan_shape, patches.shape, sride are used to infer the number
                of sections;
                in case of overshoot we crop the padding out

        Return:
            ___
        """
        scan_shape, stride = np.asarray(scan_shape), np.asarray(stride)
        patch_shape = np.asarray(patches.shape[1:])

        # infer what padding was applied to scans when extracting patches
        pad_width = calc_padding_size(scan_shape, patch_shape, stride)

        # if padding is non-zero, adjust the shape of scan
        if pad_width is not None:
            shape_delta = np.asarray([before + after for before, after in pad_width[1:]])
        else:
            shape_delta = np.zeros(3).astype('int')

        scan_shape_adj = scan_shape + shape_delta

        # init 4d tensor and put assembled scans into it
        data_4d = np.zeros((len(self), ) + tuple(scan_shape_adj))
        patches = np.reshape(patches, (len(self), -1) + tuple(patch_shape))
        fake = np.zeros(len(self))
        assemble_patches(patches, stride, data_4d, fake)

        # crop (perform anti-padding) if necessary
        if pad_width is not None:
            data_shape = data_4d.shape
            slc_z = slice(pad_width[1][0], data_shape[1] - pad_width[1][1])
            slc_y = slice(pad_width[2][0], data_shape[2] - pad_width[2][1])
            slc_x = slice(pad_width[3][0], data_shape[3] - pad_width[3][1])
            data_4d = data_4d[:, slc_z, slc_y, slc_x]

        # reshape 4d-data to skyscraper form and put it into needed attr
        data_4d = data_4d.reshape((len(self) * scan_shape[0], ) + tuple(scan_shape[1:]))
        setattr(self, data_attr, data_4d)

    @action
    def normalize_hu(self, min_hu=-1000, max_hu=400):
        """ Normalize hu-densities to interval [0, 255].

            Trim hus outside range [min_hu, max_hu], then scale to [0, 255].

        Args:
        - min_hu: int, minimum value for hu that will be used as trimming threshold.
        - max_hu: int, maximum value for hu that will be used as trimming threshold.

        Returns:
        - self

        Example:
        >>> batch = batch.normalize_hu(min_hu=-1300, max_hu=600)
        """
        # trimming and scaling to [0, 1]
        self.images = (self.images - min_hu) / (max_hu - min_hu)
        self.images[self.images > 1] = 1.
        self.images[self.images < 0] = 0.

        # scaling to [0, 255]
        self.images *= 255
        return self

    @action
    @inbatch_parallel(init='_init_rebuild', post='_post_rebuild', target='nogil')
    def flip(self):    # pylint: disable=no-self-use
        """
        flip each patient
            i.e. invert the order of slices for each patient
            does not change the order of patients
            changes self

        Example:
        >>> batch = batch.flip()
        """
        return flip_patient_numba

    def get_axial_slice(self, person_number, slice_height):
        """ Get axial slice (e.g., for plots)

        Args:
            person_number - can be either number of person in the batch
                or index of the person whose axial slice we need
            slice_height: e.g. 0.7 means that we take slice with number
                int(0.7 * number of slices for person)

        example: patch = batch.get_axial_slice(5, 0.6)
                 patch = batch.get_axial_slice(self.index[5], 0.6)
                 # here self.index[5] usually smth like 'a1de03fz29kf6h2'

        """
        margin = int(slice_height * self.get(person_number, 'images').shape[0])
        patch = self.get(person_number, 'images')[margin, :, :]
        return patch<|MERGE_RESOLUTION|>--- conflicted
+++ resolved
@@ -291,10 +291,6 @@
         """
         if batch_size is None:
             return (cls.concat(batches), None)
-<<<<<<< HEAD
-
-=======
->>>>>>> 66e68411
         if np.sum([len(batch) for batch in batches]) <= batch_size:
             return (cls.concat(batches), None)
 

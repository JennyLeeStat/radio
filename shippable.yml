--- conflicted
+++ resolved
@@ -11,10 +11,7 @@
     image_name: $DOCKER_ACC/$DOCKER_REPO
     image_tag: $TAG
   ci:
-<<<<<<< HEAD
-    - pip3 install multiprocess
-=======
->>>>>>> c8724cce
+    - pip3 install -U pylint
     - pip3 install -U pylint
     - find ./radio -not -path "./radio/dataset/*" -iname "*.py" | xargs -r pylint3 -rn --rcfile pylintrc
 
